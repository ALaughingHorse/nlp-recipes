--- conflicted
+++ resolved
@@ -44,17 +44,53 @@
         device = torch.device("cuda", local_rank)
         torch.distributed.init_process_group(backend="nccl")
         num_gpus = 1
-<<<<<<< HEAD
 
     return device, num_gpus
 
 
 class Transformer:
-    def __init__(self, model_class, model_name="bert-base-cased", num_labels=2, cache_dir="."):
+    def __init__(
+        self,
+        model_class,
+        model_name="bert-base-cased",
+        num_labels=2,
+        cache_dir=".",
+        load_model_from_dir=None,
+        config_class=None,
+    ):
         self.model_name = model_name
-        self.model = model_class[model_name].from_pretrained(
-            model_name, cache_dir=cache_dir, num_labels=num_labels
-        )
+        self.cache_dir = cache_dir
+        self.load_model_from_dir = load_model_from_dir
+        if load_model_from_dir is None:
+            self.model = model_class[model_name].from_pretrained(
+                model_name, cache_dir=cache_dir, num_labels=num_labels
+            )
+        else:
+            logger.info("Loading cached model from {}".format(load_model_from_dir))
+            config = config_class[model_name].from_pretrained(load_model_from_dir)
+            self.model = model_class[model_name].from_pretrained(
+                load_model_from_dir, config=config, num_labels=num_labels
+            )
+
+    @property
+    def model_name(self):
+        return self._model_name
+
+    @model_name.setter
+    def model_name(self, value):
+        if value not in self.list_supported_models():
+            raise ValueError(
+                "Model name {0} is not supported by {1}. "
+                "Call '{2}.list_supported_models()' to get all supported model "
+                "names.".format(value, self.__class__.__name__, self.__class__.__name__)
+            )
+
+        self._model_name = value
+        self._model_type = value.split("-")[0]
+
+    @property
+    def model_type(self):
+        return self._model_type
 
     @staticmethod
     def set_seed(seed, cuda=True):
@@ -104,104 +140,6 @@
         else:
             t_total = len(train_dataloader) // gradient_accumulation_steps * num_train_epochs
 
-=======
-
-    return device, num_gpus
-
-
-class Transformer:
-    def __init__(
-        self,
-        model_class,
-        model_name="bert-base-cased",
-        num_labels=2,
-        cache_dir=".",
-        load_model_from_dir=None,
-        config_class=None,
-    ):
-        self.model_name = model_name
-        self.cache_dir = cache_dir
-        self.load_model_from_dir = load_model_from_dir
-        if load_model_from_dir is None:
-            self.model = model_class[model_name].from_pretrained(
-                model_name, cache_dir=cache_dir, num_labels=num_labels
-            )
-        else:
-            logger.info("Loading cached model from {}".format(load_model_from_dir))
-            config = config_class[model_name].from_pretrained(load_model_from_dir)
-            self.model = model_class[model_name].from_pretrained(
-                load_model_from_dir, config=config, num_labels=num_labels
-            )
-
-    @property
-    def model_name(self):
-        return self._model_name
-
-    @model_name.setter
-    def model_name(self, value):
-        if value not in self.list_supported_models():
-            raise ValueError(
-                "Model name {0} is not supported by {1}. "
-                "Call '{2}.list_supported_models()' to get all supported model "
-                "names.".format(value, self.__class__.__name__, self.__class__.__name__)
-            )
-
-        self._model_name = value
-        self._model_type = value.split("-")[0]
-
-    @property
-    def model_type(self):
-        return self._model_type
-
-    @staticmethod
-    def set_seed(seed, cuda=True):
-        random.seed(seed)
-        np.random.seed(seed)
-        torch.manual_seed(seed)
-        if cuda and torch.cuda.is_available():
-            torch.cuda.manual_seed_all(seed)
-
-    def fine_tune(
-        self,
-        train_dataset,
-        get_inputs,
-        device,
-        max_steps=-1,
-        num_train_epochs=1,
-        max_grad_norm=1.0,
-        gradient_accumulation_steps=1,
-        per_gpu_train_batch_size=8,
-        n_gpu=1,
-        weight_decay=0.0,
-        learning_rate=5e-5,
-        adam_epsilon=1e-8,
-        warmup_steps=0,
-        fp16=False,
-        fp16_opt_level="O1",
-        local_rank=-1,
-        verbose=True,
-        seed=None,
-    ):
-        if seed is not None:
-            Transformer.set_seed(seed, n_gpu > 0)
-
-        train_batch_size = per_gpu_train_batch_size * max(1, n_gpu)
-        train_sampler = (
-            RandomSampler(train_dataset) if local_rank == -1 else DistributedSampler(train_dataset)
-        )
-        train_dataloader = DataLoader(
-            train_dataset, sampler=train_sampler, batch_size=train_batch_size
-        )
-
-        if max_steps > 0:
-            t_total = max_steps
-            num_train_epochs = (
-                max_steps // (len(train_dataloader) // gradient_accumulation_steps) + 1
-            )
-        else:
-            t_total = len(train_dataloader) // gradient_accumulation_steps * num_train_epochs
-
->>>>>>> f359c61f
         no_decay = ["bias", "LayerNorm.weight"]
         optimizer_grouped_parameters = [
             {
@@ -232,7 +170,6 @@
         # multi-gpu training (should be after apex fp16 initialization)
         if n_gpu > 1:
             self.model = torch.nn.DataParallel(self.model)
-<<<<<<< HEAD
 
         # Distributed training (should be after apex fp16 initialization)
         if local_rank != -1:
@@ -243,18 +180,6 @@
                 find_unused_parameters=True,
             )
 
-=======
-
-        # Distributed training (should be after apex fp16 initialization)
-        if local_rank != -1:
-            self.model = torch.nn.parallel.DistributedDataParallel(
-                self.model,
-                device_ids=[local_rank],
-                output_device=local_rank,
-                find_unused_parameters=True,
-            )
-
->>>>>>> f359c61f
         global_step = 0
         tr_loss = 0.0
         self.model.zero_grad()
@@ -278,13 +203,8 @@
                 if gradient_accumulation_steps > 1:
                     loss = loss / gradient_accumulation_steps
 
-<<<<<<< HEAD
                 if step % 10 == 0 and verbose:
-                    tqdm.write("Loss:{:.6f}".format(loss))
-=======
-                if step % 10 == 0:
                     tqdm.write("Loss:{:.6f}".format(loss / train_batch_size))
->>>>>>> f359c61f
 
                 if fp16:
                     with amp.scale_loss(loss, optimizer) as scaled_loss:
@@ -339,9 +259,6 @@
                 outputs = self.model(**inputs)
                 logits = outputs[0]
 
-<<<<<<< HEAD
-            yield logits.detach().cpu().numpy()
-=======
             yield logits.detach().cpu().numpy()
 
     def save_model(self):
@@ -358,5 +275,4 @@
         model_to_save = (
             self.model.module if hasattr(self.model, "module") else self.model
         )  # Take care of distributed/parallel training
-        model_to_save.save_pretrained(output_model_dir)
->>>>>>> f359c61f
+        model_to_save.save_pretrained(output_model_dir)