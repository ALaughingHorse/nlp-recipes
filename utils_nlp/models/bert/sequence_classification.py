# Copyright (c) Microsoft Corporation. All rights reserved.
# Licensed under the MIT License.


from collections import namedtuple

import numpy as np
import torch
import torch.nn as nn
from torch.utils.data import (
    DataLoader,
    RandomSampler,
    SequentialSampler,
    TensorDataset,
)
from pytorch_pretrained_bert.modeling import BertForSequenceClassification
from pytorch_pretrained_bert.optimization import BertAdam
from tqdm import tqdm

from utils_nlp.models.bert.common import Language
from utils_nlp.common.pytorch_utils import get_device, move_to_device

from cached_property import cached_property

class BERTSequenceClassifier:
    """BERT-based sequence classifier"""

    def __init__(self, language=Language.ENGLISH, num_labels=2, cache_dir="."):
        """Initializes the classifier and the underlying pretrained model.

        Args:
            language (Language, optional): The pretrained model's language.
                                           Defaults to Language.ENGLISH.
            num_labels (int, optional): The number of unique labels in the
                training data. Defaults to 2.
            cache_dir (str, optional): Location of BERT's cache directory.
                Defaults to ".".
        """
        if num_labels < 2:
            raise ValueError("Number of labels should be at least 2.")

        self.language = language
        self.num_labels = num_labels
        self.cache_dir = cache_dir

        # create classifier
        self.model = BertForSequenceClassification.from_pretrained(
            language, cache_dir=cache_dir, num_labels=num_labels
        )
        self.has_cuda = self.cuda

    @cached_property
    def cuda(self):
        """ cache the output of torch.cuda.is_available() """

        self.has_cuda = torch.cuda.is_available()
        return self.has_cuda
        
    def fit(
        self,
        token_ids,
        input_mask,
        labels,
        token_type_ids=None,
        num_gpus=None,
        num_epochs=1,
        batch_size=32,
        lr=2e-5,
        warmup_proportion=None,
        verbose=True,
    ):
        """Fine-tunes the BERT classifier using the given training data.

        Args:
            token_ids (list): List of training token id lists.
            input_mask (list): List of input mask lists.
            labels (list): List of training labels.
            token_type_ids (list, optional): List of lists. Each sublist
                contains segment ids indicating if the token belongs to
                the first sentence(0) or second sentence(1). Only needed
                for two-sentence tasks.
            num_gpus (int, optional): The number of gpus to use.
                                      If None is specified, all available GPUs
                                      will be used. Defaults to None.
            num_epochs (int, optional): Number of training epochs.
                Defaults to 1.
            batch_size (int, optional): Training batch size. Defaults to 32.
            lr (float): Learning rate of the Adam optimizer. Defaults to 2e-5.
            warmup_proportion (float, optional): Proportion of training to
                perform linear learning rate warmup for. E.g., 0.1 = 10% of
                training. Defaults to None.
            verbose (bool, optional): If True, shows the training progress and
                loss values. Defaults to True.
        """

        device = get_device(
            "cpu" if num_gpus == 0 or not self.cuda else "gpu"
        )
        self.model = move_to_device(self.model, device, num_gpus)

        token_ids_tensor = torch.tensor(token_ids, dtype=torch.long)
        input_mask_tensor = torch.tensor(input_mask, dtype=torch.long)
        labels_tensor = torch.tensor(labels, dtype=torch.long)

        if token_type_ids:
            token_type_ids_tensor = torch.tensor(
                token_type_ids, dtype=torch.long
            )
            train_dataset = TensorDataset(
                token_ids_tensor,
                input_mask_tensor,
                token_type_ids_tensor,
                labels_tensor,
            )
        else:
            train_dataset = TensorDataset(
                token_ids_tensor, input_mask_tensor, labels_tensor
            )
        train_sampler = RandomSampler(train_dataset)

        train_dataloader = DataLoader(
            train_dataset, sampler=train_sampler, batch_size=batch_size
        )
        # define optimizer and model parameters
        param_optimizer = list(self.model.named_parameters())
        no_decay = ["bias", "LayerNorm.bias", "LayerNorm.weight"]
        optimizer_grouped_parameters = [
            {
                "params": [
                    p
                    for n, p in param_optimizer
                    if not any(nd in n for nd in no_decay)
                ],
                "weight_decay": 0.01,
            },
            {
                "params": [
                    p
                    for n, p in param_optimizer
                    if any(nd in n for nd in no_decay)
                ],
                "weight_decay": 0.0,
            },
        ]

        num_batches = len(train_dataloader)
        num_train_optimization_steps = num_batches * num_epochs

        if warmup_proportion is None:
            opt = BertAdam(optimizer_grouped_parameters, lr=lr)
        else:
            opt = BertAdam(
                optimizer_grouped_parameters,
                lr=lr,
                t_total=num_train_optimization_steps,
                warmup=warmup_proportion,
            )

        # define loss function
        loss_func = nn.CrossEntropyLoss().to(device)

        # train
        self.model.train()  # training mode

        for epoch in range(num_epochs):
            training_loss = 0
            for i, batch in enumerate(
                tqdm(train_dataloader, desc="Iteration")
            ):
                if token_type_ids:
                    x_batch, mask_batch, token_type_ids_batch, y_batch = tuple(
                        t.to(device) for t in batch
                    )
                else:
                    token_type_ids_batch = None
                    x_batch, mask_batch, y_batch = tuple(
                        t.to(device) for t in batch
                    )

                opt.zero_grad()

                y_h = self.model(
                    input_ids=x_batch,
                    token_type_ids=token_type_ids_batch,
                    attention_mask=mask_batch,
                    labels=None,
                )
                loss = loss_func(y_h, y_batch).mean()

                training_loss += loss.item()

                loss.backward()
                opt.step()
                if verbose:
                    if i % ((num_batches // 10) + 1) == 0:
                        print(
                            "epoch:{}/{}; batch:{}->{}/{}; average training loss:{:.6f}".format(
                                epoch + 1,
                                num_epochs,
                                i + 1,
                                min(i + 1 + num_batches // 10, num_batches),
                                num_batches,
                                training_loss / (i + 1),
                            )
                        )
        # empty cache
        del [x_batch, y_batch, mask_batch, token_type_ids_batch]
        torch.cuda.empty_cache()

<<<<<<< HEAD
    
=======
>>>>>>> b1fb80a3
    def predict(
        self,
        token_ids,
        input_mask,
        token_type_ids=None,
        num_gpus=None,
        batch_size=32,
        probabilities=False,
    ):
        """Scores the given dataset and returns the predicted classes.

        Args:
            token_ids (list): List of training token lists.
            input_mask (list): List of input mask lists.
            token_type_ids (list, optional): List of lists. Each sublist
                contains segment ids indicating if the token belongs to
                the first sentence(0) or second sentence(1). Only needed
                for two-sentence tasks.
            num_gpus (int, optional): The number of gpus to use.
                                      If None is specified, all available GPUs
                                      will be used. Defaults to None.
            batch_size (int, optional): Scoring batch size. Defaults to 32.
            probabilities (bool, optional):
                If True, the predicted probability distribution
                is also returned. Defaults to False.
        Returns:
            1darray, namedtuple(1darray, ndarray): Predicted classes or
                (classes, probabilities) if probabilities is True.
        """
<<<<<<< HEAD
        device = get_device(
            "cpu" if num_gpus == 0 or not self.cuda else "gpu"
        )
        self.model = move_to_device(self.model, device, num_gpus)
=======

        device_target = "cpu" if num_gpus == 0 or not torch.cuda.is_available() else "gpu"
        device = get_device(device_target)

        if device_target == "cpu" and next(self.model.parameters()).is_cuda:
            self.model = move_to_device(self.model, device, num_gpus)

>>>>>>> b1fb80a3
        # score
        self.model.eval()

        token_ids_tensor = torch.tensor(token_ids, dtype=torch.long)
        input_mask_tensor = torch.tensor(input_mask, dtype=torch.long)

        if token_type_ids:
            token_type_ids_tensor = torch.tensor(
                token_type_ids, dtype=torch.long
            )
            test_dataset = TensorDataset(
                token_ids_tensor, input_mask_tensor, token_type_ids_tensor
            )
        else:
            test_dataset = TensorDataset(token_ids_tensor, input_mask_tensor)

        test_sampler = SequentialSampler(test_dataset)
        test_dataloader = DataLoader(
            test_dataset, sampler=test_sampler, batch_size=batch_size
        )

        preds = []
        for i, batch in enumerate(tqdm(test_dataloader, desc="Iteration")):
            if token_type_ids:
                x_batch, mask_batch, token_type_ids_batch = tuple(
                    t.to(device) for t in batch
                )
            else:
                token_type_ids_batch = None
                x_batch, mask_batch = tuple(t.to(device) for t in batch)

            with torch.no_grad():
                p_batch = self.model(
                    input_ids=x_batch,
                    token_type_ids=token_type_ids_batch,
                    attention_mask=mask_batch,
                    labels=None,
                )
            preds.append(p_batch.cpu())

        preds = np.concatenate(preds)

        if probabilities:
            return namedtuple("Predictions", "classes probabilities")(
                preds.argmax(axis=1),
                nn.Softmax(dim=1)(torch.Tensor(preds)).numpy(),
            )
        else:
            return preds.argmax(axis=1)<|MERGE_RESOLUTION|>--- conflicted
+++ resolved
@@ -207,10 +207,6 @@
         del [x_batch, y_batch, mask_batch, token_type_ids_batch]
         torch.cuda.empty_cache()
 
-<<<<<<< HEAD
-    
-=======
->>>>>>> b1fb80a3
     def predict(
         self,
         token_ids,
@@ -240,20 +236,11 @@
             1darray, namedtuple(1darray, ndarray): Predicted classes or
                 (classes, probabilities) if probabilities is True.
         """
-<<<<<<< HEAD
         device = get_device(
             "cpu" if num_gpus == 0 or not self.cuda else "gpu"
         )
         self.model = move_to_device(self.model, device, num_gpus)
-=======
-
-        device_target = "cpu" if num_gpus == 0 or not torch.cuda.is_available() else "gpu"
-        device = get_device(device_target)
-
-        if device_target == "cpu" and next(self.model.parameters()).is_cuda:
-            self.model = move_to_device(self.model, device, num_gpus)
-
->>>>>>> b1fb80a3
+
         # score
         self.model.eval()
 
