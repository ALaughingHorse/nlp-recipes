# Copyright (c) Microsoft Corporation. All rights reserved.
# Licensed under the MIT License.


# This script reuses some code from
# https://github.com/huggingface/pytorch-transformers/blob/master/examples
# /run_glue.py

from collections import namedtuple

import numpy as np
import torch
import torch.nn as nn
from pytorch_pretrained_bert.modeling import BertForTokenClassification
from pytorch_pretrained_bert.optimization import BertAdam
from tqdm import tqdm, trange

from utils_nlp.models.bert.common import Language, create_data_loader
from utils_nlp.common.pytorch_utils import get_device, move_to_device

from cached_property import cached_property

class BERTTokenClassifier:
    """BERT-based token classifier."""

    def __init__(self, language=Language.ENGLISH, num_labels=2, cache_dir="."):

        """
        Initializes the classifier and the underlying pre-trained model.

        Args:
            language (Language, optional): The pre-trained model's language.
                The value of this argument determines which BERT model is
                used. See :class:`~utils_nlp.models.bert.common.Language`
                for details. Defaults to Language.ENGLISH.
            num_labels (int, optional): The number of unique labels in the
                data. Defaults to 2.
            cache_dir (str, optional): Location of BERT's cache directory.
                Defaults to ".".
        """

        if num_labels < 2:
            raise ValueError("Number of labels should be at least 2.")

        self.language = language
        self.num_labels = num_labels
        self.cache_dir = cache_dir

        self.model = BertForTokenClassification.from_pretrained(
            language, cache_dir=cache_dir, num_labels=num_labels
        )
        self.has_cuda = self.cuda

    @cached_property
    def cuda(self):
        """ Caches the output of torch.cuda.is_available() """

        self.has_cuda = torch.cuda.is_available()
        return self.has_cuda

    def _get_optimizer(self, learning_rate, num_train_optimization_steps, warmup_proportion):
        """
        Initializes the optimizer and configure parameters to apply weight
        decay on.
        """
        param_optimizer = list(self.model.named_parameters())
        no_decay_params = ["bias", "LayerNorm.bias", "LayerNorm.weight"]
        params_weight_decay = 0.01
        optimizer_grouped_parameters = [
            {
                "params": [
                    p for n, p in param_optimizer if not any(nd in n for nd in no_decay_params)
                ],
                "weight_decay": params_weight_decay,
            },
            {
                "params": [p for n, p in param_optimizer if any(nd in n for nd in no_decay_params)],
                "weight_decay": 0.0,
            },
        ]

        if warmup_proportion is None:
            optimizer = BertAdam(optimizer_grouped_parameters, lr=learning_rate)
        else:
            optimizer = BertAdam(
                optimizer_grouped_parameters,
                lr=learning_rate,
                t_total=num_train_optimization_steps,
                warmup=warmup_proportion,
            )

        return optimizer

    def fit(
        self,
        token_ids,
        input_mask,
        labels,
        num_gpus=None,
        num_epochs=1,
        batch_size=32,
        learning_rate=2e-5,
        warmup_proportion=None,
    ):
        """
        Fine-tunes the BERT classifier using the given training data.

        Args:
            token_ids (list): List of lists. Each sublist contains
                numerical token ids corresponding to the tokens in the input
                text data.
            input_mask (list): List of lists. Each sublist contains
                the attention mask of the input token id list. 1 for input
                tokens and 0 for padded tokens, so that padded tokens are
                not attended to.
            labels (list): List of lists, each sublist contains numerical
                token labels of an input sentence/paragraph.
            num_gpus (int, optional): The number of GPUs to use.
                If None, all available GPUs will be used. Defaults to None.
            num_epochs (int, optional): Number of training epochs.
                Defaults to 1.
            batch_size (int, optional): Training batch size. Defaults to 32.
            learning_rate (float, optional): learning rate of the BertAdam
                optimizer. Defaults to 2e-5.
            warmup_proportion (float, optional): Proportion of training to
                perform linear learning rate warmup for. E.g., 0.1 = 10% of
                training. Defaults to None.
        """

        train_dataloader = create_data_loader(
            input_ids=token_ids,
            input_mask=input_mask,
            label_ids=labels,
            sample_method="random",
            batch_size=batch_size,
        )

<<<<<<< HEAD
        device = get_device("cpu" if num_gpus == 0 or not torch.cuda.is_available() else "gpu")
=======
        device = get_device(
            "cpu" if num_gpus == 0 or not self.cuda else "gpu"
        )
>>>>>>> 26195031
        self.model = move_to_device(self.model, device, num_gpus)

        if num_gpus is None:
            num_gpus_used = torch.cuda.device_count()
        else:
            num_gpus_used = min(num_gpus, torch.cuda.device_count())

        num_train_optimization_steps = max((int(len(token_ids) / batch_size) * num_epochs), 1)
        optimizer = self._get_optimizer(
            learning_rate=learning_rate,
            num_train_optimization_steps=num_train_optimization_steps,
            warmup_proportion=warmup_proportion,
        )

        self.model.train()
        for _ in trange(int(num_epochs), desc="Epoch"):
            tr_loss = 0
            nb_tr_steps = 0
            for step, batch in enumerate(tqdm(train_dataloader, desc="Iteration", mininterval=30)):
                batch = tuple(t.to(device) for t in batch)
                b_token_ids, b_input_mask, b_label_ids = batch

                loss = self.model(
                    input_ids=b_token_ids, attention_mask=b_input_mask, labels=b_label_ids
                )

                if num_gpus_used > 1:
                    # mean() to average on multi-gpu.
                    loss = loss.mean()
                # Accumulate parameter gradients
                loss.backward()

                tr_loss += loss.item()
                nb_tr_steps += 1

                # Update parameters based on current gradients
                optimizer.step()
                # Reset parameter gradients to zero
                optimizer.zero_grad()

            train_loss = tr_loss / nb_tr_steps
            print("Train loss: {}".format(train_loss))

            torch.cuda.empty_cache()

    def predict(
        self, token_ids, input_mask, labels=None, batch_size=32, num_gpus=None, probabilities=False
    ):
        """
        Predict token labels on the testing data.

        Args:
            token_ids (list): List of lists. Each sublist contains
                numerical token ids corresponding to the tokens in the input
                text data.
            input_mask (list): List of lists. Each sublist contains
                the attention mask of the input token list, 1 for input
                tokens and 0 for padded tokens, so that padded tokens are
                not attended to.
            labels (list, optional): List of lists. Each sublist contains
                numerical token labels of an input sentence/paragraph.
                If provided, it's used to compute the evaluation loss.
                Default value is None.
            batch_size (int, optional): Testing batch size. Defaults to 32.
            num_gpus (int, optional): The number of GPUs to use.
                If None, all available GPUs will be used. Defaults to None.

        Returns:
            list or namedtuple(list, ndarray): List of lists of predicted
                token labels or ([token labels], probabilities) if
                probabilities is True. The probabilities output is an n x m
                array, where n is the size of the testing data and m is the
                number of tokens in each input sublist. The probability
                values are the softmax probability of the predicted class.
        """
        test_dataloader = create_data_loader(
            input_ids=token_ids,
            input_mask=input_mask,
            label_ids=labels,
            batch_size=batch_size,
            sample_method="sequential",
        )
<<<<<<< HEAD
        device = get_device("cpu" if num_gpus == 0 or not torch.cuda.is_available() else "gpu")
=======
        device = get_device(
            "cpu" if num_gpus == 0 or not self.cuda else "gpu"
        )

>>>>>>> 26195031
        self.model = move_to_device(self.model, device, num_gpus)

        self.model.eval()
        eval_loss = 0
        nb_eval_steps = 0
        for step, batch in enumerate(tqdm(test_dataloader, desc="Iteration", mininterval=10)):
            batch = tuple(t.to(device) for t in batch)
            true_label_available = False
            if labels:
                b_input_ids, b_input_mask, b_labels = batch
                true_label_available = True
            else:
                b_input_ids, b_input_mask = batch

            with torch.no_grad():
                logits = self.model(b_input_ids, attention_mask=b_input_mask)
                if true_label_available:
                    active_loss = b_input_mask.view(-1) == 1
                    active_logits = logits.view(-1, self.num_labels)[active_loss]
                    active_labels = b_labels.view(-1)[active_loss]
                    loss_fct = nn.CrossEntropyLoss()
                    tmp_eval_loss = loss_fct(active_logits, active_labels)

                    eval_loss += tmp_eval_loss.mean().item()

            logits = logits.detach().cpu()

            if step == 0:
                logits_all = logits.numpy()
            else:
                logits_all = np.append(logits_all, logits, axis=0)

            nb_eval_steps += 1

        predictions = [list(p) for p in np.argmax(logits_all, axis=2)]

        if true_label_available:
            validation_loss = eval_loss / nb_eval_steps
            print("Evaluation loss: {}".format(validation_loss))

        if probabilities:
            return namedtuple("Predictions", "classes probabilities")(
                predictions, np.max(nn.Softmax(dim=2)(torch.Tensor(logits_all)).numpy(), 2)
            )
        else:
            return predictions


def create_label_map(label_list, trailing_piece_tag="X"):
    label_map = {label: i for i, label in enumerate(label_list)}

    if trailing_piece_tag not in label_list:
        label_map[trailing_piece_tag] = len(label_list)

    return label_map


def postprocess_token_labels(
    labels, input_mask, label_map=None, remove_trailing_word_pieces=False, trailing_token_mask=None
):
    """
    Postprocesses token classification output:
        1) Removes predictions on padded tokens.
        2) If label_map is provided, maps predicted numerical labels
            back to original labels.
        3) If remove_trailing_word_pieces is True and trailing_token_mask
            is provided, remove the predicted labels on trailing word pieces
            generated by WordPiece tokenizer.

    Args:
        labels (list): List of lists of predicted token labels.
        input_mask (list): List of lists. Each sublist contains the attention
            mask of the input token list, 1 for input tokens and 0
            for padded tokens.
        label_map (dict, optional): A dictionary mapping original labels
            (which may be string type) to numerical label ids. If
            provided, it's used to map predicted numerical labels back to
            original labels. Default value is None.
        remove_trailing_word_pieces (bool, optional): Whether to remove
            predicted labels of trailing word pieces generated by WordPiece
            tokenizer. For example, "criticize" is broken into "critic" and
            "##ize". After removing predicted label for "##ize",
            the predicted label for "critic" is assigned to the original word
            "criticize". Default value is False.
        trailing_token_mask (list, optional): list of boolean values, True for
            the first word piece of each original word, False for trailing
            word pieces, e.g. ##ize. If remove_trailing_word_pieces is
            True, this mask is used to remove the predicted labels on
            trailing word pieces, so that each original word in the input
            text has a unique predicted label.
    """
    if label_map:
        reversed_label_map = {v: k for k, v in label_map.items()}
        labels_org = [[reversed_label_map[l_i] for l_i in l] for l in labels]
    else:
        labels_org = labels

    labels_org_no_padding = [
        [label for label, mask in zip(label_list, mask_list) if mask == 1]
        for label_list, mask_list in zip(labels_org, input_mask)
    ]

    if remove_trailing_word_pieces and trailing_token_mask:
        # Remove the padded values in trailing_token_mask first
        token_mask_no_padding = [
            [token for token, padding in zip(t_mask, p_mask) if padding == 1]
            for t_mask, p_mask in zip(trailing_token_mask, input_mask)
        ]

        labels_no_trailing_pieces = [
            [label for label, mask in zip(label_list, mask_list) if mask]
            for label_list, mask_list in zip(labels_org_no_padding, token_mask_no_padding)
        ]
        return labels_no_trailing_pieces
    else:
        return labels_org_no_padding<|MERGE_RESOLUTION|>--- conflicted
+++ resolved
@@ -135,13 +135,9 @@
             batch_size=batch_size,
         )
 
-<<<<<<< HEAD
-        device = get_device("cpu" if num_gpus == 0 or not torch.cuda.is_available() else "gpu")
-=======
         device = get_device(
             "cpu" if num_gpus == 0 or not self.cuda else "gpu"
         )
->>>>>>> 26195031
         self.model = move_to_device(self.model, device, num_gpus)
 
         if num_gpus is None:
@@ -224,14 +220,10 @@
             batch_size=batch_size,
             sample_method="sequential",
         )
-<<<<<<< HEAD
-        device = get_device("cpu" if num_gpus == 0 or not torch.cuda.is_available() else "gpu")
-=======
+
         device = get_device(
             "cpu" if num_gpus == 0 or not self.cuda else "gpu"
         )
-
->>>>>>> 26195031
         self.model = move_to_device(self.model, device, num_gpus)
 
         self.model.eval()
