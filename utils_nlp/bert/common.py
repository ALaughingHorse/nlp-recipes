# Copyright (c) Microsoft Corporation. All rights reserved.
# Licensed under the MIT License.

# This script reuses some code from
# https://github.com/huggingface/pytorch-pretrained-BERT/blob/master/examples
# /run_classifier.py


from pytorch_pretrained_bert.tokenization import BertTokenizer
from enum import Enum
import warnings
import torch
from tqdm import tqdm

from torch.utils.data import (
    DataLoader,
    RandomSampler,
    SequentialSampler,
    TensorDataset,
)

# Max supported sequence length
BERT_MAX_LEN = 512


class Language(Enum):
    """An enumeration of the supported pretrained models and languages."""

    ENGLISH = "bert-base-uncased"
    ENGLISHCASED = "bert-base-cased"
    ENGLISHLARGE = "bert-large-uncased"
    ENGLISHLARGECASED = "bert-large-cased"
    ENGLISHLARGEWWM = "bert-large-uncased-whole-word-masking"
    ENGLISHLARGECASEDWWM = "bert-large-cased-whole-word-masking"
    CHINESE = "bert-base-chinese"
    MULTILINGUAL = "bert-base-multilingual-cased"


class Tokenizer:
    def __init__(
        self, language=Language.ENGLISH, to_lower=False, cache_dir="."
    ):
        """Initializes the underlying pretrained BERT tokenizer.

        Args:
            language (Language, optional): The pretrained model's language.
                                           Defaults to Language.ENGLISH.
            cache_dir (str, optional): Location of BERT's cache directory.
                Defaults to ".".
        """
        self.tokenizer = BertTokenizer.from_pretrained(
            language.value, do_lower_case=to_lower, cache_dir=cache_dir
        )
        self.language = language

    def tokenize(self, text):
        """Tokenizes a list of documents using a BERT tokenizer

        Args:
            text (list): List of strings (one sequence) or
                tuples (two sequences).

        Returns:
            [list]: List of lists. Each sublist contains WordPiece tokens
                of the input sequence(s).
        """
        if isinstance(text[0], str):
            return [self.tokenizer.tokenize(x) for x in tqdm(text)]
        else:
            return [
                [self.tokenizer.tokenize(x) for x in sentences]
                for sentences in tqdm(text)
            ]

    def preprocess_classification_tokens(self, tokens, max_len=BERT_MAX_LEN):
        """Preprocessing of input tokens:
            - add BERT sentence markers ([CLS] and [SEP])
            - map tokens to token indices in the BERT vocabulary
            - pad and truncate sequences
            - create an input_mask
<<<<<<< HEAD

=======
            - create token type ids, aka. segment ids
>>>>>>> 35fc04c3
        Args:
            tokens (list): List of token lists to preprocess.
            max_len (int, optional): Maximum number of tokens
                            (documents will be truncated or padded).
                            Defaults to 512.
        Returns:
            tuple: A tuple containing the following three lists
                list of preprocesssed token lists
                list of input mask lists
                list of token type id lists
        """
        if max_len > BERT_MAX_LEN:
            print(
                "setting max_len to max allowed tokens: {}".format(
                    BERT_MAX_LEN
                )
            )
            max_len = BERT_MAX_LEN

        def _truncate_seq_pair(tokens_a, tokens_b, max_length):
            """Truncates a sequence pair in place to the maximum length."""
            # This is a simple heuristic which will always truncate the longer
            # sequence one token at a time. This makes more sense than
            # truncating an equal percent of tokens from each, since if one
            # sequence is very short then each token that's truncated likely
            # contains more information than a longer sequence.
            while True:
                total_length = len(tokens_a) + len(tokens_b)
                if total_length <= max_length:
                    break
                if len(tokens_a) > len(tokens_b):
                    tokens_a.pop()
                else:
                    tokens_b.pop()

            tokens_a.append("[SEP]")
            tokens_b.append("[SEP]")

            return [tokens_a, tokens_b]

        if isinstance(tokens[0], str):
            tokens = [x[0 : max_len - 2] + ["[SEP]"] for x in tokens]
            token_type_ids = None
        else:
            # print(tokens[:2])
            # get tokens for each sentence [[t00, t01, ...] [t10, t11,... ]]
            tokens = [
                _truncate_seq_pair(sentence[0], sentence[1], max_len - 3)
                for sentence in tokens
            ]

            # construct token_type_ids
            # [[0, 0, 0, 0, ... 0, 1, 1, 1, ... 1], [0, 0, 0, ..., 1, 1, ]
            token_type_ids = [
                [[i] * len(sentence) for i, sentence in enumerate(example)]
                for example in tokens
            ]
            # merge sentences
            tokens = [
                [token for sentence in example for token in sentence]
                for example in tokens
            ]
            # prefix with [0] for [CLS]
            token_type_ids = [
                [0] + [i for sentence in example for i in sentence]
                for example in token_type_ids
            ]
            # pad sequence
            token_type_ids = [
                x + [0] * (max_len - len(x)) for x in token_type_ids
            ]

        tokens = [["[CLS]"] + x for x in tokens]
        # convert tokens to indices
        tokens = [self.tokenizer.convert_tokens_to_ids(x) for x in tokens]
        # pad sequence
        tokens = [x + [0] * (max_len - len(x)) for x in tokens]
        # create input mask
        input_mask = [[min(1, x) for x in y] for y in tokens]
        return tokens, input_mask, token_type_ids

    def preprocess_ner_tokens(
        self,
        text,
        max_len=BERT_MAX_LEN,
        labels=None,
        label_map=None,
        trailing_piece_tag="X",
    ):
        """
        Preprocesses input text, involving the following steps
            0. Tokenize input text.
            1. Convert string tokens to token ids.
            2. Convert input labels to label ids, if labels and label_map are
                provided.
            3. If a word is tokenized into multiple pieces of tokens by the
                WordPiece tokenizer, label the extra tokens with
                trailing_piece_tag.
            4. Pad or truncate input text according to max_seq_length
            5. Create input_mask for masking out padded tokens.

        Args:
            text (list): List of input sentences/paragraphs.
            max_len (int, optional): Maximum length of the list of
                tokens. Lists longer than this are truncated and shorter
                ones are padded with "O"s. Default value is BERT_MAX_LEN=512.
            labels (list, optional): List of token label lists. Default
                value is None.
            label_map (dict, optional): Dictionary for mapping original token
                labels (which may be string type) to integers. Default value
                is None.
            trailing_piece_tag (str, optional): Tag used to label trailing
                word pieces. For example, "playing" is broken into "play"
                and "##ing", "play" preserves its original label and "##ing"
                is labeled as trailing_piece_tag. Default value is "X".

        Returns:
            tuple: A tuple containing the following three or four lists.
                1. input_ids_all: List of lists. Each sublist contains
                    numerical values, i.e. token ids, corresponding to the
                    tokens in the input text data.
                2. input_mask_all: List of lists. Each sublist
                    contains the attention mask of the input token id list,
                    1 for input tokens and 0 for padded tokens, so that
                    padded tokens are not attended to.
                3. trailing_token_mask: List of lists. Each sublist is
                    a boolean list, True for the first word piece of each
                    original word, False for the trailing word pieces,
                    e.g. "##ing". This mask is useful for removing the
                    predictions on trailing word pieces, so that each
                    original word in the input text has a unique predicted
                    label.
                4. label_ids_all: List of lists of numerical labels,
                    each sublist contains token labels of a input
                    sentence/paragraph, if labels is provided.
        """
        if max_len > BERT_MAX_LEN:
            warnings.warn(
                "setting max_len to max allowed tokens: {}".format(
                    BERT_MAX_LEN
                )
            )
            max_len = BERT_MAX_LEN

        label_available = True
        if labels is None:
            label_available = False
            # create an artificial label list for creating trailing token mask
            labels = [["O"] * len(text)]

        input_ids_all = []
        input_mask_all = []
        label_ids_all = []
        trailing_token_mask_all = []
        for t, t_labels in zip(text, labels):
            new_labels = []
            tokens = []
            if label_available:
                for word, tag in zip(t.split(), t_labels):
                    sub_words = self.tokenizer.tokenize(word)
                    for count, sub_word in enumerate(sub_words):
                        if count > 0:
                            tag = trailing_piece_tag
                        new_labels.append(tag)
                        tokens.append(sub_word)
            else:
                for word in t.split():
                    sub_words = self.tokenizer.tokenize(word)
                    for count, sub_word in enumerate(sub_words):
                        if count > 0:
                            tag = trailing_piece_tag
                        else:
                            tag = "O"
                        new_labels.append(tag)
                        tokens.append(sub_word)

            if len(tokens) > max_len:
                tokens = tokens[:max_len]
                new_labels = new_labels[:max_len]
            input_ids = self.tokenizer.convert_tokens_to_ids(tokens)

            # The mask has 1 for real tokens and 0 for padding tokens.
            # Only real tokens are attended to.
            input_mask = [1.0] * len(input_ids)

            # Zero-pad up to the max sequence length.
            padding = [0.0] * (max_len - len(input_ids))
            label_padding = ["O"] * (max_len - len(input_ids))

            input_ids += padding
            input_mask += padding
            new_labels += label_padding

            trailing_token_mask_all.append(
                [
                    True if label != trailing_piece_tag else False
                    for label in new_labels
                ]
            )

            if label_map:
                label_ids = [label_map[label] for label in new_labels]
            else:
                label_ids = new_labels

            input_ids_all.append(input_ids)
            input_mask_all.append(input_mask)
            label_ids_all.append(label_ids)

        if label_available:
            return (
                input_ids_all,
                input_mask_all,
                trailing_token_mask_all,
                label_ids_all,
            )
        else:
            return input_ids_all, input_mask_all, trailing_token_mask_all


def create_data_loader(
    input_ids,
    input_mask,
    label_ids=None,
    sample_method="random",
    batch_size=32,
):
    """
    Create a dataloader for sampling and serving data batches.

    Args:
        input_ids (list): List of lists. Each sublist contains numerical
            values, i.e. token ids, corresponding to the tokens in the input
            text data.
        input_mask (list): List of lists. Each sublist contains the attention
            mask of the input token id list, 1 for input tokens and 0 for
            padded tokens, so that padded tokens are not attended to.
        label_ids (list, optional): List of lists of numerical labels,
            each sublist contains token labels of a input
            sentence/paragraph. Default value is None.
        sample_method (str, optional): Order of data sampling. Accepted
            values are "random", "sequential". Default value is "random".
        batch_size (int, optional): Number of samples used in each training
            iteration. Default value is 32.

    Returns:
        DataLoader: A Pytorch Dataloader containing the input_ids tensor,
            input_mask tensor, and label_ids (if provided) tensor.

    """
    input_ids_tensor = torch.tensor(input_ids, dtype=torch.long)
    input_mask_tensor = torch.tensor(input_mask, dtype=torch.long)

    if label_ids:
        label_ids_tensor = torch.tensor(label_ids, dtype=torch.long)
        tensor_data = TensorDataset(
            input_ids_tensor, input_mask_tensor, label_ids_tensor
        )
    else:
        tensor_data = TensorDataset(input_ids_tensor, input_mask_tensor)

    if sample_method == "random":
        sampler = RandomSampler(tensor_data)
    elif sample_method == "sequential":
        sampler = SequentialSampler(tensor_data)
    else:
        raise ValueError(
            "Invalid sample_method value, accepted values are: "
            "random, sequential, and distributed"
        )

    dataloader = DataLoader(
        tensor_data, sampler=sampler, batch_size=batch_size
    )

    return dataloader<|MERGE_RESOLUTION|>--- conflicted
+++ resolved
@@ -72,17 +72,34 @@
                 for sentences in tqdm(text)
             ]
 
+    def _truncate_seq_pair(tokens_a, tokens_b, max_length):
+        """Truncates a sequence pair in place to the maximum length."""
+        # This is a simple heuristic which will always truncate the longer
+        # sequence one token at a time. This makes more sense than
+        # truncating an equal percent of tokens from each, since if one
+        # sequence is very short then each token that's truncated likely
+        # contains more information than a longer sequence.
+        while True:
+            total_length = len(tokens_a) + len(tokens_b)
+            if total_length <= max_length:
+                break
+            if len(tokens_a) > len(tokens_b):
+                tokens_a.pop()
+            else:
+                tokens_b.pop()
+
+        tokens_a.append("[SEP]")
+        tokens_b.append("[SEP]")
+
+        return [tokens_a, tokens_b]
+
     def preprocess_classification_tokens(self, tokens, max_len=BERT_MAX_LEN):
         """Preprocessing of input tokens:
             - add BERT sentence markers ([CLS] and [SEP])
             - map tokens to token indices in the BERT vocabulary
             - pad and truncate sequences
             - create an input_mask
-<<<<<<< HEAD
-
-=======
             - create token type ids, aka. segment ids
->>>>>>> 35fc04c3
         Args:
             tokens (list): List of token lists to preprocess.
             max_len (int, optional): Maximum number of tokens
@@ -102,32 +119,10 @@
             )
             max_len = BERT_MAX_LEN
 
-        def _truncate_seq_pair(tokens_a, tokens_b, max_length):
-            """Truncates a sequence pair in place to the maximum length."""
-            # This is a simple heuristic which will always truncate the longer
-            # sequence one token at a time. This makes more sense than
-            # truncating an equal percent of tokens from each, since if one
-            # sequence is very short then each token that's truncated likely
-            # contains more information than a longer sequence.
-            while True:
-                total_length = len(tokens_a) + len(tokens_b)
-                if total_length <= max_length:
-                    break
-                if len(tokens_a) > len(tokens_b):
-                    tokens_a.pop()
-                else:
-                    tokens_b.pop()
-
-            tokens_a.append("[SEP]")
-            tokens_b.append("[SEP]")
-
-            return [tokens_a, tokens_b]
-
         if isinstance(tokens[0], str):
             tokens = [x[0 : max_len - 2] + ["[SEP]"] for x in tokens]
             token_type_ids = None
         else:
-            # print(tokens[:2])
             # get tokens for each sentence [[t00, t01, ...] [t10, t11,... ]]
             tokens = [
                 _truncate_seq_pair(sentence[0], sentence[1], max_len - 3)
